--- conflicted
+++ resolved
@@ -48,13 +48,8 @@
   },
   "license": "Apache-2.0",
   "devDependencies": {
-<<<<<<< HEAD
-    "@firebase/app": "0.7.23",
+    "@firebase/app": "0.7.24",
     "rollup": "2.72.1",
-=======
-    "@firebase/app": "0.7.24",
-    "rollup": "2.57.0",
->>>>>>> 820f1797
     "rollup-plugin-typescript2": "0.31.2",
     "typescript": "4.2.2"
   },
