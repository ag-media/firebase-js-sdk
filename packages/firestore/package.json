--- conflicted
+++ resolved
@@ -90,17 +90,10 @@
     "@firebase/app": "0.x"
   },
   "devDependencies": {
-<<<<<<< HEAD
-    "@firebase/app": "0.7.23",
-    "@firebase/app-compat": "0.1.24",
-    "@firebase/auth": "0.20.0",
-    "@rollup/plugin-alias": "3.1.9",
-=======
     "@firebase/app": "0.7.24",
     "@firebase/app-compat": "0.1.25",
     "@firebase/auth": "0.20.1",
-    "@rollup/plugin-alias": "3.1.5",
->>>>>>> 820f1797
+    "@rollup/plugin-alias": "3.1.9",
     "@rollup/plugin-json": "4.1.0",
     "@types/eslint": "7.28.0",
     "@types/json-stable-stringify": "1.0.34",
